--- conflicted
+++ resolved
@@ -133,11 +133,7 @@
         $this->notify();
     }
 
-<<<<<<< HEAD
-    public function markAsTimeout(ParallelProcess $process)
-=======
-    public function markAsTimedOut(ParallelProcess $process): void
->>>>>>> f6fa1ce5
+    public function markAsTimedOut(ParallelProcess $process)
     {
         $process->triggerTimeout();
 
@@ -175,7 +171,7 @@
     {
         $this->add($value);
     }
-M
+
     public function offsetUnset($offset)
     {
         // TODO
